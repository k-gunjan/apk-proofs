//! Succinct proofs of a BLS public key being an aggregate key of a subset of signers given a commitment to the set of all signers' keys

// #![feature(iterator_fold_self)]

pub mod endo;
pub mod utils;
pub mod bls;
pub use bls::{Signature, SecretKey, PublicKey};

use ark_ff::{test_rng, UniformRand, One, Zero, Field, PrimeField, FftField, batch_inversion};
use ark_poly::{Evaluations, EvaluationDomain, GeneralEvaluationDomain, Polynomial, UVPolynomial};
use ark_poly::univariate::{DenseOrSparsePolynomial, DensePolynomial};
use ark_poly::Radix2EvaluationDomain;
use ark_poly_commit::kzg10::{KZG10, Powers, Randomness};
use ark_poly_commit::{PCRandomness};
use ark_ec::{AffineCurve, ProjectiveCurve, PairingEngine};
use ark_ec::short_weierstrass_jacobian::GroupAffine;


use bitvec::vec::BitVec;
use rand::Rng;
use ark_bw6_761::{BW6_761, Fr as F};
use std::time::Instant;
use ark_ec::msm::VariableBaseMSM;
use ark_bw6_761::g1::G1Projective;

type UniPoly_761 = DensePolynomial<<BW6_761 as PairingEngine>::Fr>;
type KZG_BW6 = KZG10<BW6_761, UniPoly_761>;

pub fn mul<F: Field>(s: F, p: &DensePolynomial<F>) -> DensePolynomial<F> {
    DensePolynomial::from_coefficients_vec(
        p.coeffs.iter().map(|c| s * c).collect()
    )
}

pub fn mul_by_x<F: Field>(p: &DensePolynomial<F>) -> DensePolynomial<F> {
    let mut px = vec![F::zero()];
    px.extend_from_slice(&p.coeffs);
    DensePolynomial::from_coefficients_vec(px)
}

pub fn add_constant<F: FftField, D: EvaluationDomain<F>>(p: &Evaluations<F, D>, c: F, d: D) ->  Evaluations<F, D> {
    Evaluations::from_vec_and_domain(p.evals.iter().map(|x| c + x).collect(), d)
}

pub struct Params {
    domain: Radix2EvaluationDomain<F>,
    kzg_params: ark_poly_commit::kzg10::UniversalParams<BW6_761>,

    h: ark_bls12_377::G1Affine,
}

pub struct ProverKey<'a> {
    domain_size: usize,
    kzg_ck: Powers<'a, BW6_761>,
    domain: Radix2EvaluationDomain<F>,
    h: ark_bls12_377::G1Affine,
}

pub struct VerifierKey {
    domain_size: u64,
    kzg_vk: ark_poly_commit::kzg10::VerifierKey<BW6_761>,
    domain: Radix2EvaluationDomain<F>,
    h: ark_bls12_377::G1Affine,
}

pub struct LagrangeEvaluations {
    vanishing_polynomial: F,
    l_0: F,
    l_minus_1: F,
}

impl VerifierKey {
    pub fn lagrange_evaluations(&self, zeta: F) -> LagrangeEvaluations {
        let mut zeta_n = zeta;
        for _ in 0..self.domain.log_size_of_group {
            zeta_n.square_in_place();
        }
        assert_eq!(zeta_n, zeta.pow([self.domain_size]));
        let zeta_n_minus_one= zeta_n - F::one();
        let zeta_n_minus_one_div_n = zeta_n_minus_one * self.domain.size_inv;

        let mut inv = [zeta - F::one(), self.domain.group_gen * zeta - F::one()];
        batch_inversion(&mut inv);
        LagrangeEvaluations {
            vanishing_polynomial: zeta_n_minus_one,
            l_0: zeta_n_minus_one_div_n * inv[0],
            l_minus_1: zeta_n_minus_one_div_n * inv[1],
        }
    }
}

impl Params {
    pub fn new<R: Rng>(max_pks: usize, rng: &mut R) -> Self {
        let min_domain_size = max_pks + 1; // to initialize the acc with h
        let domain = Radix2EvaluationDomain::<F>::new(min_domain_size).unwrap();
        let n = domain.size();

        // deg(q) = 3n-3
        let kzg_params = KZG_BW6::setup(3*n-2, false, rng).unwrap();

        Self {
            domain,
            kzg_params,

            h: rng.gen::<ark_bls12_377::G1Projective>().into_affine(), //TODO: outside G1
        }
    }

    pub fn get_ck(&self, m: usize) -> Powers<BW6_761> {
        let powers_of_g = self.kzg_params.powers_of_g[..m].to_vec();
        Powers {
            powers_of_g: ark_std::borrow::Cow::Owned(powers_of_g),
            powers_of_gamma_g: ark_std::borrow::Cow::default(),
        }
    }

    pub fn to_pk(&self) -> ProverKey {
        let n = self.domain.size();
        ProverKey {
            domain_size: n,
            kzg_ck: self.get_ck(3*n-2),
            domain: self.domain,
            h: self.h
        }
    }

    pub fn to_vk(&self) -> VerifierKey {
        let vk = ark_poly_commit::kzg10::VerifierKey {
            g: self.kzg_params.powers_of_g[0],
            gamma_g: self.kzg_params.powers_of_gamma_g[&0],
            h: self.kzg_params.h,
            beta_h: self.kzg_params.beta_h,
            prepared_h: self.kzg_params.prepared_h.clone(),
            prepared_beta_h: self.kzg_params.prepared_beta_h.clone(),
        };
        VerifierKey {
            domain_size: self.domain.size,
            kzg_vk: vk,
            domain: self.domain,
            h: self.h
        }
    }
}

struct SignerSet(Vec<PublicKey>);

impl SignerSet {
    pub fn size(&self) -> usize {
        self.0.len()
    }

    pub fn commit(&self, ck: &Powers<BW6_761>) -> (ark_bw6_761::G1Affine, ark_bw6_761::G1Affine) {
        let m = self.0.len();
        // assert_eq!(m, powers.len());
        // as now we use ifft to compute the polynomials, we require
        let domain = GeneralEvaluationDomain::<F>::new(m).unwrap();
        assert_eq!(domain.size(), ck.powers_of_g.len());

        let (pks_x, pks_y): (Vec<F>, Vec<F>) = self.0.iter()
            .map(|p| p.0.into_affine())
            .map(|p| (p.x, p.y))
            .unzip();

        let pks_x_poly = Evaluations::from_vec_and_domain(pks_x, domain).interpolate();
        let pks_y_poly = Evaluations::from_vec_and_domain(pks_y, domain).interpolate();

        let (pks_x_comm, _) = KZG_BW6::commit(ck, &pks_x_poly, None, None).unwrap();
        let (pks_y_comm, _) = KZG_BW6::commit(ck, &pks_y_poly, None, None).unwrap();
        (pks_x_comm.0, pks_y_comm.0)
    }

    pub fn random<R: Rng>(num_pks: usize, rng: &mut R) -> Self {
        assert!(num_pks > 1); // https://github.com/arkworks-rs/poly-commit/issues/40
        Self(
            (0..num_pks)
            .map(|_| SecretKey::new(rng))
            .map(|sk| PublicKey::from(&sk))
            .collect::<Vec<_>>()
        )
    }

    pub fn get_all(&self) -> &[PublicKey] {
        return self.0.as_slice();
    }

    pub fn get_by_mask(&self, b: &BitVec) -> Vec<&PublicKey> {
        self.0.iter().zip(b.iter()).filter(|(_p, b)| **b).map(|(p, _b)| p).collect()
    }
}

pub fn prove(b: &BitVec, pks: &[PublicKey], pk: &ProverKey) -> Proof {
    let m = pks.len();

    assert_eq!(b.len(), m);
    assert!(b.count_ones() > 0);

    let rng = &mut test_rng();

    let apk = b.iter()
        .zip(pks.iter())
        .filter(|(b, _p)| **b)
        .map(|(_b, p)| p.0)
        .sum::<ark_bls12_377::G1Projective>()
        .into_affine();

    let (pks_x, pks_y): (Vec<F>, Vec<F>) = pks.iter()
        .map(|p| p.0.into_affine())
        .map(|p| (p.x, p.y))
        .unzip();

    let h = pk.h;
    let mut acc = vec![h;m+1];
    for (i, (b, p)) in b.iter().zip(pks.iter()).enumerate() {
        acc[i+1] = if *b {
            acc[i] + p.0.into_affine()
        } else {
            acc[i]
        }
    }

    let (mut acc_x, mut acc_y): (Vec<F>, Vec<F>) = acc.iter()
        .map(|p| (p.x, p.y))
        .unzip();


    assert_eq!(b.len(), m);
    assert_eq!(pks_x.len(), m);
    assert_eq!(pks_y.len(), m);
    assert_eq!(acc_x.len(), m+1);
    assert_eq!(acc_y.len(), m+1);
    assert_eq!(GroupAffine::new(acc_x[0], acc_y[0], false), h);
    assert_eq!(GroupAffine::new(acc_x[m], acc_y[m], false), apk + h);

    let mut b = b.iter()
        .map(|b| if *b { F::one() } else { F::zero() })
        .collect::<Vec<_>>();

    let n = pk.domain_size;
    let subdomain = GeneralEvaluationDomain::<F>::new(n).unwrap();

    // Extend the computation to the whole domain
    b.resize_with(n, || F::zero());
    // So we don't care about pks, but
    let apk_plus_h_x = acc_x[m];
    let apk_plus_h_y = acc_y[m];
    acc_x.resize_with(n, || apk_plus_h_x);
    acc_y.resize_with(n, || apk_plus_h_y);

    let mut acc_x_shifted = acc_x.clone();
    let mut acc_y_shifted = acc_y.clone();
    acc_x_shifted.rotate_left(1);
    acc_y_shifted.rotate_left(1);

    let mut l1 = vec![F::zero(); n];
    let mut ln = vec![F::zero(); n];
    l1[0] = F::one();
    ln[n-1] = F::one();

    let b_poly = Evaluations::from_vec_and_domain(b, subdomain).interpolate();
    let pks_x_poly = Evaluations::from_vec_and_domain(pks_x, subdomain).interpolate();
    let pks_y_poly = Evaluations::from_vec_and_domain(pks_y, subdomain).interpolate();
    let acc_x_poly = Evaluations::from_vec_and_domain(acc_x, subdomain).interpolate();
    let acc_y_poly = Evaluations::from_vec_and_domain(acc_y, subdomain).interpolate();

    let b_comm = KZG_BW6::commit(&pk.kzg_ck, &b_poly, None, None).unwrap().0.0;
    let acc_x_comm = KZG_BW6::commit(&pk.kzg_ck, &acc_x_poly, None, None).unwrap().0.0;
    let acc_y_comm = KZG_BW6::commit(&pk.kzg_ck, &acc_y_poly, None, None).unwrap().0.0;

    let phi =  F::rand(rng);

    let acc_x_shifted_poly = Evaluations::from_vec_and_domain(acc_x_shifted, subdomain).interpolate();
    let acc_y_shifted_poly = Evaluations::from_vec_and_domain(acc_y_shifted, subdomain).interpolate();
    let l1_poly = Evaluations::from_vec_and_domain(l1, subdomain).interpolate();
    let ln_poly = Evaluations::from_vec_and_domain(ln, subdomain).interpolate();

    assert_eq!(b_poly.coeffs.len(), n);
    assert_eq!(b_poly.degree(), n-1);

    let domain = GeneralEvaluationDomain::<F>::new(4*n).unwrap();
    assert_eq!(domain.size(), 4*n);

    let B = b_poly.evaluate_over_domain_by_ref(domain);
    let x1 = acc_x_poly.evaluate_over_domain_by_ref(domain);
    let y1 = acc_y_poly.evaluate_over_domain_by_ref(domain);
    let x2 = pks_x_poly.evaluate_over_domain_by_ref(domain);
    let y2 = pks_y_poly.evaluate_over_domain_by_ref(domain);
    let x3 = acc_x_shifted_poly.evaluate_over_domain(domain);
    let y3 = acc_y_shifted_poly.evaluate_over_domain(domain);
    let L1 = l1_poly.evaluate_over_domain(domain);
    let Ln = ln_poly.evaluate_over_domain(domain);

    let nB = Evaluations::from_vec_and_domain(
        B.evals.iter().map(|x| F::one() - x).collect(),
        domain
    );

    let mut a1 =
        &(
            &B *
                &(
                    &(
                        &(
                            &(&x1 - &x2) * &(&x1 - &x2)
                        ) *
                            &(
                                &(&x1 + &x2) + &x3
                            )
                    ) -
                        &(
                            &(&y2 - &y1) * &(&y2 - &y1)
                        )
                )
        ) +
            &(
                &nB * &(&y3 - &y1)
            );

    let mut a2 =
        &(
            &B *
                &(
                    &(
                        &(&x1 - &x2) * &(&y3 + &y1)
                    ) -
                        &(
                            &(&y2 - &y1) * &(&x3 - &x1)
                        )
                )
        ) +
            &(
                &nB * &(&x3 - &x1)
            );

    let mut a3 = &B * &nB;




    let acc_minus_h_x = add_constant(&x1, -pk.h.x, domain);
    let acc_minus_h_y = add_constant(&y1, -pk.h.y, domain);

    let acc_minus_h_plus_apk_x = add_constant(&x1, -apk_plus_h_x, domain);
    let acc_minus_h_plus_apk_y = add_constant(&y1, -apk_plus_h_y, domain);

    let a4 = &(&acc_minus_h_x * &L1) + &(&acc_minus_h_plus_apk_x * &Ln);
    let a5 = &(&acc_minus_h_y * &L1) + &(&acc_minus_h_plus_apk_y * &Ln);

    let a1_poly = a1.interpolate();
    let a2_poly = a2.interpolate();
    let a3_poly = a3.interpolate();
    let a4_poly = a4.interpolate();
    let a5_poly = a5.interpolate();

    assert_eq!(a1_poly.degree(), 4*(n-1));
    assert_eq!(a2_poly.degree(), 3*(n-1));
    assert_eq!(a3_poly.degree(), 2*(n-1));
    assert_eq!(a4_poly.degree(), 2*(n-1));
    assert_eq!(a5_poly.degree(), 2*(n-1));

    let a1_poly_ = &mul_by_x(&a1_poly) - &mul(pk.domain.group_gen_inv, &a1_poly);
    let a2_poly_ = &mul_by_x(&a2_poly) - &mul(pk.domain.group_gen_inv, &a2_poly);
    assert_eq!(a1_poly_.divide_by_vanishing_poly(subdomain).unwrap().1, DensePolynomial::zero());
    assert_eq!(a2_poly_.divide_by_vanishing_poly(subdomain).unwrap().1, DensePolynomial::zero());
    assert_eq!(a3_poly.divide_by_vanishing_poly(subdomain).unwrap().1, DensePolynomial::zero());
    assert_eq!(a4_poly.divide_by_vanishing_poly(subdomain).unwrap().1, DensePolynomial::zero());
    assert_eq!(a5_poly.divide_by_vanishing_poly(subdomain).unwrap().1, DensePolynomial::zero());


    let mut curr = phi;
    let mut powers_of_phi = vec![curr];
    for _ in 0..3 {
        curr *= &phi;
        powers_of_phi.push(curr);
    }

    let mut w = &a1_poly + &mul(powers_of_phi[0], &a2_poly); // a1 + phi a2
    w = &mul_by_x(&w) - &mul(pk.domain.group_gen_inv, &w); // X w - omega_inv w = w (X - omega_inv)
    w = &w + &mul(powers_of_phi[1], &a3_poly);
    w = &w + &mul(powers_of_phi[2], &a4_poly);
    w = &w + &mul(powers_of_phi[3], &a5_poly);

    let (q_poly, r) = w.divide_by_vanishing_poly(subdomain).unwrap();
    assert_eq!(r, DensePolynomial::zero());
    assert_eq!(q_poly.degree(), 3*n-3);

    assert_eq!(pk.kzg_ck.powers_of_g.len(), q_poly.degree()+1);
    let q_comm = KZG_BW6::commit(&pk.kzg_ck, &q_poly, None, None).unwrap().0.0;

<<<<<<< HEAD
    let zeta: F = u128::rand(rng).into();
    let zeta_omega = zeta * pk.omega;
=======
    let zeta  =  F::rand(rng);
    let zeta_omega = zeta * pk.domain.group_gen;
>>>>>>> 10a8aa22

    let b_zeta = b_poly.evaluate(&zeta);
    let pks_x_zeta = pks_x_poly.evaluate(&zeta);
    let pks_y_zeta = pks_y_poly.evaluate(&zeta);
    let acc_x_zeta = acc_x_poly.evaluate(&zeta);
    let acc_y_zeta = acc_y_poly.evaluate(&zeta);
    let q_zeta = q_poly.evaluate(&zeta);
    let acc_x_zeta_omega = acc_x_poly.evaluate(&zeta_omega);
    let acc_y_zeta_omega = acc_y_poly.evaluate(&zeta_omega);

    let nu: F = u128::rand(rng).into();

    let mut curr = nu;
    let mut powers_of_nu = vec![curr];
    for _ in 0..5 {
        curr *= &nu;
        powers_of_nu.push(curr);
    }

    let w2 = &acc_x_poly + &mul(powers_of_nu[0], &acc_y_poly);
    let w2_proof = KZG_BW6::open(&pk.kzg_ck, &w2, zeta_omega, &Randomness::empty()).unwrap().w;

    let mut w1 = &pks_x_poly + &mul(powers_of_nu[0], &pks_y_poly);
    w1 = &w1 + &mul(powers_of_nu[1], &b_poly);
    w1 = &w1 + &mul(powers_of_nu[2], &q_poly);
    w1 = &w1 + &mul(powers_of_nu[3], &w2);
    let w1_proof = KZG_BW6::open(&pk.kzg_ck, &w1, zeta, &Randomness::empty()).unwrap().w;

    Proof {
        b_comm,
        acc_x_comm,
        acc_y_comm,
        q_comm,

        w1_proof,
        w2_proof,

        b_zeta,
        pks_x_zeta,
        pks_y_zeta,
        acc_x_zeta,
        acc_y_zeta,
        acc_x_zeta_omega,
        acc_y_zeta_omega,
        q_zeta,

        zeta,
        phi,
        nu,
    }
}

pub struct Proof {
    b_comm: ark_bw6_761::G1Affine,
    acc_x_comm: ark_bw6_761::G1Affine,
    acc_y_comm: ark_bw6_761::G1Affine,
    q_comm: ark_bw6_761::G1Affine,

    w1_proof: ark_bw6_761::G1Affine,
    w2_proof: ark_bw6_761::G1Affine,

    pub b_zeta: F,
    pub pks_x_zeta: F,
    pub pks_y_zeta: F,
    pub acc_x_zeta: F,
    pub acc_y_zeta: F,
    pub acc_x_zeta_omega: F,
    pub acc_y_zeta_omega: F,

    pub q_zeta: F,

    pub zeta: F,
    pub phi: F,
    pub nu: F,
}

pub fn verify(
    pks_x_comm: &ark_bw6_761::G1Affine,
    pks_y_comm: &ark_bw6_761::G1Affine,
    apk: PublicKey,
    bitmask: &BitVec,
    proof: &Proof,
    vk: &VerifierKey) -> bool
{
    let rng = &mut test_rng(); //TODO: method parameter

    let nu= proof.nu;

    let timer = Instant::now();
    let b_at_zeta = utils::barycentric_eval_binary_at(proof.zeta, &bitmask, vk.domain);
    println!("{}μs = accountability", timer.elapsed().as_micros());
    assert_eq!(b_at_zeta, proof.b_zeta); // accountability

    let timer = Instant::now();
    let nu_repr = nu.into_repr();
    let w2_comm = utils::horner(&[proof.acc_x_comm, proof.acc_y_comm], nu_repr).into_affine();
    let w1_comm = utils::horner(&[*pks_x_comm, *pks_y_comm, proof.b_comm, proof.q_comm, w2_comm], nu_repr);
    println!("{}μs = multiexp", timer.elapsed().as_micros());

    let timer = Instant::now();
    let w1_zeta = utils::horner_field(&[proof.pks_x_zeta, proof.pks_y_zeta, proof.b_zeta, proof.q_zeta, proof.acc_x_zeta, proof.acc_y_zeta], nu);
    let zeta_omega = proof.zeta * vk.domain.group_gen;
    let w2_zeta_omega = utils::horner_field(&[proof.acc_x_zeta_omega, proof.acc_y_zeta_omega], nu);
    println!("{}μs = opening points evaluation", timer.elapsed().as_micros());

    let r: F = u128::rand(rng).into();

    let timer = Instant::now();

    let c = w1_comm + w2_comm.mul(r); //128-bit mul //TODO: w2_comm is affine
    let v = vk.kzg_vk.g.mul(w1_zeta + r * w2_zeta_omega); //377-bit FIXED BASE mul
    let z = proof.w1_proof.mul(proof.zeta) + proof.w2_proof.mul(r * zeta_omega); // 128-bit mul + 377 bit mul
    let lhs = c - v + z;

    let mut rhs = proof.w2_proof.mul(r);  //128-bit mul
    rhs.add_assign_mixed(&proof.w1_proof);

    let to_affine = G1Projective::batch_normalization_into_affine(&[lhs, -rhs]); // Basically, not required, BW6 Miller's loop is in projective afair
    let (lhs_affine, rhs_affine) = (to_affine[0], to_affine[1]);
    assert!(BW6_761::product_of_pairings(&[
        (lhs_affine.into(), vk.kzg_vk.prepared_h.clone()),
        (rhs_affine.into(), vk.kzg_vk.prepared_beta_h.clone()),
    ]).is_one());
    println!("{}μs = batched KZG openning", timer.elapsed().as_micros());

    let timer = Instant::now();
    endo::subgroup_check(&lhs);
    endo::subgroup_check(&rhs);
    println!("{}μs = 2-point subgroup check", timer.elapsed().as_micros());

    return {
        let b = proof.b_zeta;
        let x1 = proof.acc_x_zeta;
        let y1 = proof.acc_y_zeta;
        let x2 = proof.pks_x_zeta;
        let y2 = proof.pks_y_zeta;
        let x3 = proof.acc_x_zeta_omega;
        let y3 = proof.acc_y_zeta_omega;

        let a1 =
            b * (
                (x1 - x2) * (x1 - x2) * (x1 + x2 + x3)
                    - (y2 - y1) * (y2 - y1)
            ) + (F::one() - b) * (y3 - y1);

        let a2 =
            b * (
                (x1 - x2) * (y3 + y1)
                    - (y2 - y1) * (x3 - x1)
            ) + (F::one() - b) * (x3 - x1);

        let a3 = b * (F::one() - b);

        let evals = &vk.lagrange_evaluations(proof.zeta);
        let apk = apk.0.into_affine();
        let apk_plus_h = vk.h + apk;
        let a4 = (x1 - vk.h.x) * evals.l_0 + (x1 - apk_plus_h.x) * evals.l_minus_1;
        let a5 = (y1 - vk.h.y) * evals.l_0 + (y1 - apk_plus_h.y) * evals.l_minus_1;

        let s = proof.zeta - vk.domain.group_gen_inv;
        let f = proof.phi;
        a1 * s + f * (a2 * s + f * (a3 + f * (a4 + f * a5))) == proof.q_zeta * evals.vanishing_polynomial
    }
}

#[cfg(test)]
pub mod tests {
    use super::*;
    use std::time::Instant;

    #[test]
    fn test_pks_commitment() {
        let num_pks = 10;

        let rng = &mut test_rng();

        let signer_set = SignerSet::random(num_pks, rng);

        let params = Params::new(signer_set.size(), rng);

        let pks_domain_size = GeneralEvaluationDomain::<F>::compute_size_of_domain(num_pks).unwrap();
        let (pks_x_comm, pks_y_comm) = signer_set.commit(&params.get_ck(pks_domain_size));

        let b: BitVec = (0..num_pks).map(|_| rng.gen_bool(2.0 / 3.0)).collect();

        let apk = bls::PublicKey::aggregate(signer_set.get_by_mask(&b));

        let proof = prove(&b, signer_set.get_all(), &params.to_pk());
        assert!(verify(&pks_x_comm, &pks_y_comm, apk, &b, &proof, &params.to_vk()));
    }

    #[test]
    fn test_bitmask() {
        use std::convert::TryInto;

        let rng = &mut test_rng();
        let n = 2u32.pow(16);
        let domain = Radix2EvaluationDomain::new(n.try_into().unwrap()).unwrap();
        let zeta = F::rand(rng);
        let b: BitVec = (0..n).map(|_| rng.gen_bool(2.0 / 3.0)).collect();
        let mut bf = b.iter()
            .map(|b| if *b { F::one() } else { F::zero() })
            .collect::<Vec<_>>();
        let b_poly = Evaluations::from_vec_and_domain(bf, domain).interpolate();
        let b_zeta = b_poly.evaluate(&zeta);

        let timer = Instant::now();
        let coeffs = domain.evaluate_all_lagrange_coefficients(zeta);
        let b_zeta2 = b.iter().zip(coeffs)
            .filter(|(b, _c)| **b)
            .map(|(_b, c)| c).sum();
        println!("{}μs - computing b(z) using domain::evaluate_all_lagrange_coefficients for n={}", timer.elapsed().as_micros(), n);

        assert_eq!(b_zeta, b_zeta2);

        let timer = Instant::now();
        let mut zeta_n = zeta;
        for _ in 0..domain.log_size_of_group {
            zeta_n.square_in_place();
        }
        zeta_n -= F::one();
        zeta_n *= &domain.size_inv;
        let mut coeffs = Vec::with_capacity(b.count_ones());
        let mut acc = zeta;
        for b in &b {
            if *b {
                coeffs.push(acc - F::one());
            }
            acc *= domain.group_gen_inv
        }
        batch_inversion(&mut coeffs);
        let sum: F = coeffs.iter().sum();
        let b_zeta3 = zeta_n * sum;
        println!("{}μs - computing b(z) using barycentric evaluation for n={}", timer.elapsed().as_micros(), n);

        assert_eq!(b_zeta, b_zeta3);
    }

    #[test]
    fn test_lagrange_evaluations() {
        let n = 16;
        let rng = &mut test_rng();
        let params = Params::new(n-1, rng);
        assert_eq!(params.domain.size(), n);

        let z = F::rand(rng);
        let evals = params.to_vk().lagrange_evaluations(z);
        assert_eq!(evals.vanishing_polynomial, params.domain.evaluate_vanishing_polynomial(z));
        let coeffs =  params.domain.evaluate_all_lagrange_coefficients(z);
        assert_eq!(evals.l_0, coeffs[0]);
        assert_eq!(evals.l_minus_1, coeffs[n-1]);
    }

    #[test]
    fn test_larger_domain() {
        let rng = &mut test_rng();
        let n = 2;
        let d1 = GeneralEvaluationDomain::<F>::new(n).unwrap();
        let d4 = GeneralEvaluationDomain::<F>::new(4*n).unwrap();

        let p_evals1 = (0..n).map(|_| F::rand(rng)).collect::<Vec<_>>();
        let p_poly1 = Evaluations::from_vec_and_domain(p_evals1, d1).interpolate();

        let p_evals4 = p_poly1.evaluate_over_domain_by_ref(d4);
        let p_poly4 = p_evals4.interpolate();

        assert_eq!(p_poly1, p_poly4);
    }

    #[test]
    fn test_mul_domain() {
        let rng = &mut test_rng();
        let n = 2;
        let d1 = GeneralEvaluationDomain::<F>::new(n).unwrap();
        let d4 = GeneralEvaluationDomain::<F>::new(4*n).unwrap();

        let a_evals1 = (0..n).map(|_| F::rand(rng)).collect::<Vec<_>>();
        let b_evals1 = (0..n).map(|_| F::rand(rng)).collect::<Vec<_>>();
        let a_poly1 = Evaluations::from_vec_and_domain(a_evals1, d1).interpolate();
        let b_poly1 = Evaluations::from_vec_and_domain(b_evals1, d1).interpolate();
        assert_eq!(a_poly1.degree(), n-1);
        assert_eq!(b_poly1.degree(), n-1);

        let a_evals4 = a_poly1.evaluate_over_domain_by_ref(d4);
        let b_evals4 = b_poly1.evaluate_over_domain_by_ref(d4);

        let c_evals4 = &a_evals4 * &b_evals4;
        let c_poly4 = c_evals4.interpolate();

        assert_eq!(c_poly4.degree(), 2*(n-1));
    }

    #[test]
    fn test_shift() {
        let rng = &mut test_rng();
        let n = 2;
        let d = GeneralEvaluationDomain::<F>::new(n).unwrap();

        let p_evals = (0..n).map(|_| F::rand(rng)).collect::<Vec<_>>();
        let mut p_evals_shifted = p_evals.clone();
        p_evals_shifted.rotate_left(1);

        let p = Evaluations::from_vec_and_domain(p_evals, d).interpolate();
        let p_shifted = Evaluations::from_vec_and_domain(p_evals_shifted, d).interpolate();

        if let ark_poly::GeneralEvaluationDomain::Radix2(d) = d {
            let omega = d.group_gen;
            assert_eq!(p.evaluate(&omega), p_shifted.evaluate(&F::one()));
            let x  =  F::rand(rng);
            assert_eq!(p.evaluate(&(x * omega)), p_shifted.evaluate(&x));
        } else {
            assert_eq!(0, 1);
        }
    }
}<|MERGE_RESOLUTION|>--- conflicted
+++ resolved
@@ -387,13 +387,8 @@
     assert_eq!(pk.kzg_ck.powers_of_g.len(), q_poly.degree()+1);
     let q_comm = KZG_BW6::commit(&pk.kzg_ck, &q_poly, None, None).unwrap().0.0;
 
-<<<<<<< HEAD
     let zeta: F = u128::rand(rng).into();
-    let zeta_omega = zeta * pk.omega;
-=======
-    let zeta  =  F::rand(rng);
     let zeta_omega = zeta * pk.domain.group_gen;
->>>>>>> 10a8aa22
 
     let b_zeta = b_poly.evaluate(&zeta);
     let pks_x_zeta = pks_x_poly.evaluate(&zeta);
